/*
|--------------------------------------------------------------------------
| Variables & mixins
|--------------------------------------------------------------------------
*/

<<<<<<< HEAD
@import 'themes/theme-light';
@import 'themes/theme-dark';

$main-color: #459CE7;
$generic-white: white;
$generic-lightgrey: #F4F4F4;



/*
|--------------------------------------------------------------------------
| General
|--------------------------------------------------------------------------
*/

html {
    font-size: 12px;
    user-select: none;
    -webkit-user-select: none;
    height: 100%;
    overflow: hidden;
}

body {
    font-size: 12px;
    user-select: none;
    -webkit-user-select: none;
    height: 100%;
    overflow: hidden;
    font-family: OpenSans;
    border: 1px solid rgb(182, 182, 182);
}

* {
    -webkit-user-drag: none;
}

button {
    outline: none;
}

::-webkit-scrollbar {
    width: 5px;
    background-color: #DDD;
}

::-webkit-scrollbar-thumb {
    background: rgba(0, 0, 0, .25);
}
=======
@import 'variables';
@import 'mixins';
>>>>>>> c78d3de5



/*
|--------------------------------------------------------------------------
| Assets
|--------------------------------------------------------------------------
*/

<<<<<<< HEAD
input[type=range] {
    -webkit-appearance: none;
    outline: none;
    cursor: pointer;

    &::-webkit-slider-thumb {
        -webkit-appearance: none;
        height: 12px;
        width: 12px;
        border-radius: 6px;
        background-color: $generic-white;
        border: 1px solid #AAA;
        position: relative;
        top: -5px;
    }

    &::-webkit-slider-runnable-track {
        -webkit-appearance: none;
        background: #BBB;
        border: solid 1px #999;
        border-radius: 5px;
        height: 5px;
    }
}

=======
@import 'fonts';
>>>>>>> c78d3de5



/*
|--------------------------------------------------------------------------
| Overrides
|--------------------------------------------------------------------------
*/

@import 'overrides-bootstrap';
@import 'overrides-third-parties';



/*
|--------------------------------------------------------------------------
<<<<<<< HEAD
| Fonts
|--------------------------------------------------------------------------
*/

@font-face {
    font-family: OpenSans;
    src: url('../dist/assets/open-sans-fontface/fonts/Regular/OpenSans-Regular.ttf');
}


@font-face {
    font-family: OpenSans;
    src: url('../dist/assets/open-sans-fontface/fonts/Bold/OpenSans-Bold.ttf');
    font-weight: bold;
}


@font-face {
    font-family: OpenSans;
    src: url('../dist/assets/open-sans-fontface/fonts/Light/OpenSans-Light.ttf');
    font-weight: 100;
}



/*
|--------------------------------------------------------------------------
| Bootstrap Modification
|--------------------------------------------------------------------------
*/

.alert {
    border-left-width: 5px;
    background-color: $generic-white;

    &.alert-danger,
    &.alert-info,
    &.alert-warning,
    &.alert-success {
        border-color: #ddd;
    }

    &.alert-success {
        border-left-color: #5cb85c;
    }

    &.alert-info {
        border-left-color: #5bc0de;
    }

    &.alert-warning {
        border-left-color: #f0ad4e;
    }

    &.alert-danger {
        border-left-color: #d9534f;
    }
}

.btn {

    &.btn-default {

        &:hover,
        &:active,
        &:focus,
        &:focus:active {
            background-color: $generic-white;
        }
    }

    &.btn-primary {

        &:hover,
        &:active,
        &:focus,
        &:focus:active {
            background-color: darken(#428bca, 6.5%);
        }
    }

    &.btn-success {

        &:hover,
        &:active,
        &:focus,
        &:focus:active {
            background-color: #5cb85c;
        }
    }

    &.btn-info {

        &:hover,
        &:active,
        &:focus,
        &:focus:active {
            background-color: #5bc0de;
        }
    }

    &.btn-danger {

        &:hover,
        &:active,
        &:focus,
        &:focus:active {
            background-color: #d9534f;
        }
    }

    &.btn-warning {

        &:hover,
        &:active,
        &:focus,
        &:focus:active {
            background-color: #f0ad4e;
        }
    }

    &.active {
        &.focus, &:focus {
            outline: none;
        }
    }

    &.focus {
        outline: none;
    }

    &:active {
        &.focus, &:focus {
            outline: none;
        }
    }

    &:focus {
        outline: none;
    }
}

.form-control:focus {
    border-color: #AAAAAA;
    box-shadow: none;
}

.nav-pills>li>a {
    transition: border-bottom ease-in-out .2s;
    padding: 5px;
    outline: none;
    color: #555;
    font-weight: bold;
}

.nav-pills>li:not(:last-child)>a {
    margin-right: 15px;
}

.nav-pills>li>a:focus,
.nav-pills>li>a:hover {
    background-color: transparent;
}

.nav-pills>li.active>a,
.nav-pills>li.active>a:focus,
.nav-pills>li.active>a:hover {
    background-color: transparent;
    color: $main-color;
}



/*
|--------------------------------------------------------------------------
| Notifications
|--------------------------------------------------------------------------
*/

.notifications {
    position: fixed;
    bottom: 40px;
    right: 12px;
    width: 350px;
    z-index: 1000;

    .alert {
        box-shadow: 0 5px 3px -5px rgba(0, 0, 0, .5);

        &:not(:last-child) {
            margin-bottom: 5px;
        }

        &:last-child {
            margin-bottom: 0;
        }
    }
}



/*
|--------------------------------------------------------------------------
| Header
|--------------------------------------------------------------------------
*/

header {
    border-bottom: 1px solid rgb(210, 210, 210);
    background-color: $generic-lightgrey;
    padding: 10px;
    display: flex;
    align-items: center;
    color: #555;


    div[class*="col-"] {
        padding: 0;
    }

    .main-controls {

        .window-controls {
            float: left;
            margin-right: 30px;

            .window-control {
                width: 30px;
                height: 30px;
                font-size: 18px;
                color: #555;
                border: 0;
                transition: all .2s ease-in-out;
                text-align: center;
                line-height: 22px;
                background-color: transparent;
                -webkit-app-region: no-drag;

                &:active {
                    background-color: #DFDFDF;
                    border: solid 1px #B8B8B8;
                }
            }
        }

        .player-controls {
            display: flex;
            align-items: center;
            margin-top: 2px;

            .player-control {
                border: 0;
                background: transparent;
                font-size: 16px;
                padding: 0 10px;

                &.play {
                    font-size: 20px;
                    padding: 0 5px;
                }

                &.volume {
                    padding: 0;
                    width: 34px;
                }

                i {
                    display: flex;
                    align-items: center;
                }
            }

            .volume-control {
                position: absolute;
                z-index: 10;
                background-color: $generic-lightgrey;
                top: 0;
                left: 60px;
                display: none;
                padding: 5px 12px;

                &.visible {
                    display: block;
                }

                input[type=range] {
                    width: 88px;
                    height: 20px;
                    background-color: transparent;
                }
            }
        }
    }
    /* .windows-controls */

    .now-playing {

        &.dragging {
            -webkit-app-region: no-drag;
        }

        .now-playing-infos {
            display: flex;
            align-items: center;
            justify-content: center;

            .pf {
                display: flex;
                align-items: center;
                justify-content: center;
                height: 16px;
                width: 16px;
            }

            .player-options {
                display: flex;
                align-items: center;
                justify-content: flex-start;
                min-width: 100px;

                .button {
                    border: 0;
                    background: transparent;
                    font-size: 18px;
                    -webkit-app-region: no-drag;

                    &.active {

                        svg {
                            fill: #337ab7;
                        }
                    }

                    svg {
                        width: 16px;
                        height: auto;
                    }
                }
            }

            .metas {
                white-space: nowrap;
                text-overflow: ellipsis;
                overflow: hidden;
                vertical-align: middle;
                text-align: center;
                width: calc(100% - 200px);
            }

            .duration {
                display: inline-block;
                padding: 0 6px;
                font-size: 10px;
                min-width: 100px;
                text-align: right;
            }
        }

        .now-playing-bar {
            padding: 2px;

            .playing-bar-tooltip {
                position: fixed;
                background-color: $generic-white;
                border: 1px solid #CECECE;
                color: #555;
                font-size: 10px;
                padding: 2px 5px;
                top: 10px;

                &::before,
                &::after {
                    content: "";
                    position: absolute;
                    width: 0;
                    height: 0;
                    border-style: solid;
                    border-color: transparent;
                    border-bottom: 0;
                }

                /* Stroke */
                &::before {
                    top: 18px;
                    left: 5px;

                    /* If 1px darken stroke slightly */
                    border-top-color: #CECECE;
                    border-width: 6px;
                }

                /* Fill */
                &::after {
                    top: 18px;
                    left: 6px;
                    border-top-color: $generic-white;
                    border-width: 5px;
                }
            }

            .progress {
                height: 5px;
                margin-bottom: 0;
                margin-top: 3px;
                cursor: pointer;
                background-color: rgb(219, 219, 219);

                .progress-bar {
                    background-color: $main-color;
                    -webkit-transition: none;
                    -o-transition: none;
                    transition: none;
                }
            }
        }
    }
    /* .now-playing */

    .queue-controls {

        .queue-toggle {
            border: 0;
            background: transparent;
            font-size: 14px;
        }

        .queue {
            display: none;
            position: absolute;
            width: 300px;
            background: $generic-white;
            border: solid 1px rgb(210, 210, 210);
            text-overflow: ellipsis;
            overflow-x: hidden;
            font-size: 12px;
            z-index: 30;
            color: grey;
            right: 20%;
            top: 30px;
            box-shadow: 0 5px 3px -5px rgba(0, 0, 0, .5);

            &.visible {
                display: block;
            }

            .empty-queue {
                padding: 20px;
                color: lightgrey;
            }

            .queue-header {
                padding: 5px 10px;
                background-color: $generic-lightgrey;

                .queue-infos {
                    float: right;
                    font-size: 11px;
                    padding-top: 1px;
                    padding-bottom: 1px;
                }

                .empty-button {
                    font-size: 10px;
                    padding: 1px 5px;
                }
            }

            .queue-body {
                max-height: 250px;
                overflow: auto;

                .track {
                    padding-bottom: 5px;
                    padding-top: 5px;
                    cursor: pointer;
                    -webkit-user-drag: element;

                    &:not(:last-child) {
                        border-bottom: dashed 1px #D8D8D8;
                    }

                    &::before,
                    &::after {
                        content: '';
                        display: block;
                        background-color: $generic-lightgrey;
                        padding: 0;
                    }

                    &.dragged {
                            display: none;
                    }

                    &.dragged-over {
                        padding-top: 0;

                        &::before {
                            margin-bottom: 5px;
                            padding: 20px 0;
                        }
                    }

                    &.dragged-over-after::after {
                        padding: 20px 0;
                    }

                    .title {
                        font-weight: bold;
                    }

                    .title,
                    .other-infos {
                        padding: 0 10px;
                        color: rgb(51, 51, 51);
                        text-overflow: ellipsis;
                        overflow: hidden;
                        white-space: nowrap;
                    }

                    .remove {
                        float: right;
                        width: 25px;
                        height: 25px;
                        line-height: 10px;
                        padding: 3px;
                        margin-top: 5px;
                        margin-right: 5px;
                        visibility: hidden;

                        &:hover,
                        &:focus,
                        &:active {
                            color: #555;
                            text-decoration: none;
                        }
                    }

                    &:hover .remove {
                        visibility: visible;
                    }
                } /* .track */
            }
        }
    }

} /* header */



/*
|--------------------------------------------------------------------------
| Footer
|--------------------------------------------------------------------------
*/

footer {
    position: fixed;
    bottom: 1px;
    width: calc(100% - 2px);
    border-top: 1px solid #AAA;
    padding-top: 5px;
    padding-bottom: 5px;
    background-color: $generic-lightgrey;
    padding: 0;

    .view-switcher {

        .btn {
            background-color: transparent;
            border-top: 0;
            border-bottom: 0;

            &.btn-default:hover {
                background-color: transparent;
            }

            &.btn-default.active,
            &.btn-default:active {
                box-shadow: none;
                -webkit-box-shadow: none;
                background-color: #e6e6e6;
            }

            &.btn-default.active {
                color: $main-color;
            }
        }
    }


    .status {
        font-size: 12px;
        padding-top: 7px;
        padding-bottom: 7px;
        color: #888;
    }
}



/*
|--------------------------------------------------------------------------
| View - General
|--------------------------------------------------------------------------
*/

#wrap,
.main,
.main-content,
.content,
.view,
.columns {
    height: 100%;
    max-height: 100%;
}

.view {
    overflow: auto;
    position: relative;

    &.view-withpadding {
        padding: 15px;
    }
}

.main-content {
    padding-bottom: 84px;
}

.content {
    padding: 0;

    h2 {
        margin-top: 0;
    }

    .btn .fa {
        display: inline-block;
        margin-right: 12px;
    }
}

.full-message {
    font-size: 25px;
    color: #BBB;
    font-weight: 100;
    padding: 30px;
    margin: auto;
    padding-top: 35vh;
    text-align: center;

    .sub-message {
        font-size: 70%;
    }

    .loading {
        display: inline-block;
        margin-right: 10px;
        font-size: medium;
    }
}



/*
|--------------------------------------------------------------------------
| View - Settings
|--------------------------------------------------------------------------
*/

.view-settings {

    .settings-switcher .nav.nav-pills {
        margin: 10px 15px;
    }

    .tab-content {
        border-top: 1px solid #d2d2d2;
        padding: 10px 15px;

        .setting-section:not(:first-child) {
            margin-top: 25px;
        }
    }
}



/*
|--------------------------------------------------------------------------
| View - About
|--------------------------------------------------------------------------
*/

.view-settings .setting-about {

    .heart {
        color: #c70000;
    }

    button.update-checker {
        margin-left: 10px;
    }
}



/*
|--------------------------------------------------------------------------
| View - Settings - Library
=======
| General
>>>>>>> c78d3de5
|--------------------------------------------------------------------------
*/

@import 'general';
@import 'notifications';

@import 'header';
@import 'footer';



/*
|--------------------------------------------------------------------------
<<<<<<< HEAD
| View - Library
|--------------------------------------------------------------------------
*/

.view-library {
    overflow: hidden;
}



/*
|--------------------------------------------------------------------------
| View - Playlists
|--------------------------------------------------------------------------
*/

.view.view-playlists {
    display: flex;

    .playlists-nav {
        width: 240px;
        border-right: 1px solid #d2d2d2;
        background-color: $generic-lightgrey;
        max-height: 100%;
        overflow: auto;
        position: relative;

        .playlists-nav-body {

            .playlist-link {
                margin-top: 0;

                &.active a {
                    background-color: $main-color;
                    color: $generic-white;
                }

                a {
                    color: inherit;
                    text-overflow: ellipsis;
                    white-space: nowrap;
                    overflow: hidden;
                }
            }
        }

        .playlists-nav-footer {
            position: absolute;
            bottom: 0;
            width: 100%;

            .playlists-management {
                margin: 10px;
                border: solid 1px #CCC;

                button {
                    text-align: center;
                    color: #555;
                    width: 22px;
                    text-align: center;

                    .fa {
                        margin-right: 0;
                    }
                }
            }
        }
    }

    .playlist {
        width: calc(100% - 240px);
    }
}



/*
|--------------------------------------------------------------------------
| Shared
|--------------------------------------------------------------------------
*/

.tracks-list-container {
    outline: none;
    height: calc(100% - 26px);
    max-height: calc(100% - 26px);

    .tracks-list-header {
        position: fixed;
        top: 52px;
        border-bottom: 1px solid rgb(210, 210, 210);
        color: #555;
        display: flex;
        width: calc(100% - 2px);
        background-color: $generic-white;
        z-index: 20;

        .track-cell-header {
            font-weight: 700;
            padding: 0 4px;
            cursor: default;
            margin: 4px 0;

            &:not(:last-child) {
                border-right: 1px solid #D2D2D2;
            }

            &:last-child {
                margin-right: 4px;
            }
        }
    }

    .tracks-list-body {
        height: 100%;
        max-height: 100%;
        margin-top: 26px;
        overflow: auto;

        .tracks-list-tiles {
            position: relative;

            .tracks-list-tile {
                position: absolute;
                width: 100%;
                z-index: 10;

                .track {
                    display: flex;

                    &:nth-child(odd) {
                        background-color: #FAFAFA;
                    }

                    &.selected {
                        background-color: $main-color;
                        color: $generic-white;
                    }

                    .cell {
                        padding: 4px;
                        cursor: default;
                        white-space: nowrap;
                        overflow: hidden;
                        text-overflow: ellipsis;
                    }
                }
            }
        }
    }

    .cell-track-playing {
        width: 30px;
    }

    .cell-track {
        width: calc(33% - 30px);
    }

    .cell-duration {
        width: 7%;
    }

    .cell-artist,
    .cell-album,
    .cell-genre {
        width: 20%;
    }
}
=======
| Views
|--------------------------------------------------------------------------
*/

@import 'view-common';
@import 'view-library';
@import 'view-settings';
>>>>>>> c78d3de5



/*
|--------------------------------------------------------------------------
| Themes
|--------------------------------------------------------------------------
*/

@import 'themes/theme-dark';<|MERGE_RESOLUTION|>--- conflicted
+++ resolved
@@ -4,60 +4,8 @@
 |--------------------------------------------------------------------------
 */
 
-<<<<<<< HEAD
-@import 'themes/theme-light';
-@import 'themes/theme-dark';
-
-$main-color: #459CE7;
-$generic-white: white;
-$generic-lightgrey: #F4F4F4;
-
-
-
-/*
-|--------------------------------------------------------------------------
-| General
-|--------------------------------------------------------------------------
-*/
-
-html {
-    font-size: 12px;
-    user-select: none;
-    -webkit-user-select: none;
-    height: 100%;
-    overflow: hidden;
-}
-
-body {
-    font-size: 12px;
-    user-select: none;
-    -webkit-user-select: none;
-    height: 100%;
-    overflow: hidden;
-    font-family: OpenSans;
-    border: 1px solid rgb(182, 182, 182);
-}
-
-* {
-    -webkit-user-drag: none;
-}
-
-button {
-    outline: none;
-}
-
-::-webkit-scrollbar {
-    width: 5px;
-    background-color: #DDD;
-}
-
-::-webkit-scrollbar-thumb {
-    background: rgba(0, 0, 0, .25);
-}
-=======
 @import 'variables';
 @import 'mixins';
->>>>>>> c78d3de5
 
 
 
@@ -67,35 +15,7 @@
 |--------------------------------------------------------------------------
 */
 
-<<<<<<< HEAD
-input[type=range] {
-    -webkit-appearance: none;
-    outline: none;
-    cursor: pointer;
-
-    &::-webkit-slider-thumb {
-        -webkit-appearance: none;
-        height: 12px;
-        width: 12px;
-        border-radius: 6px;
-        background-color: $generic-white;
-        border: 1px solid #AAA;
-        position: relative;
-        top: -5px;
-    }
-
-    &::-webkit-slider-runnable-track {
-        -webkit-appearance: none;
-        background: #BBB;
-        border: solid 1px #999;
-        border-radius: 5px;
-        height: 5px;
-    }
-}
-
-=======
 @import 'fonts';
->>>>>>> c78d3de5
 
 
 
@@ -112,720 +32,7 @@
 
 /*
 |--------------------------------------------------------------------------
-<<<<<<< HEAD
-| Fonts
-|--------------------------------------------------------------------------
-*/
-
-@font-face {
-    font-family: OpenSans;
-    src: url('../dist/assets/open-sans-fontface/fonts/Regular/OpenSans-Regular.ttf');
-}
-
-
-@font-face {
-    font-family: OpenSans;
-    src: url('../dist/assets/open-sans-fontface/fonts/Bold/OpenSans-Bold.ttf');
-    font-weight: bold;
-}
-
-
-@font-face {
-    font-family: OpenSans;
-    src: url('../dist/assets/open-sans-fontface/fonts/Light/OpenSans-Light.ttf');
-    font-weight: 100;
-}
-
-
-
-/*
-|--------------------------------------------------------------------------
-| Bootstrap Modification
-|--------------------------------------------------------------------------
-*/
-
-.alert {
-    border-left-width: 5px;
-    background-color: $generic-white;
-
-    &.alert-danger,
-    &.alert-info,
-    &.alert-warning,
-    &.alert-success {
-        border-color: #ddd;
-    }
-
-    &.alert-success {
-        border-left-color: #5cb85c;
-    }
-
-    &.alert-info {
-        border-left-color: #5bc0de;
-    }
-
-    &.alert-warning {
-        border-left-color: #f0ad4e;
-    }
-
-    &.alert-danger {
-        border-left-color: #d9534f;
-    }
-}
-
-.btn {
-
-    &.btn-default {
-
-        &:hover,
-        &:active,
-        &:focus,
-        &:focus:active {
-            background-color: $generic-white;
-        }
-    }
-
-    &.btn-primary {
-
-        &:hover,
-        &:active,
-        &:focus,
-        &:focus:active {
-            background-color: darken(#428bca, 6.5%);
-        }
-    }
-
-    &.btn-success {
-
-        &:hover,
-        &:active,
-        &:focus,
-        &:focus:active {
-            background-color: #5cb85c;
-        }
-    }
-
-    &.btn-info {
-
-        &:hover,
-        &:active,
-        &:focus,
-        &:focus:active {
-            background-color: #5bc0de;
-        }
-    }
-
-    &.btn-danger {
-
-        &:hover,
-        &:active,
-        &:focus,
-        &:focus:active {
-            background-color: #d9534f;
-        }
-    }
-
-    &.btn-warning {
-
-        &:hover,
-        &:active,
-        &:focus,
-        &:focus:active {
-            background-color: #f0ad4e;
-        }
-    }
-
-    &.active {
-        &.focus, &:focus {
-            outline: none;
-        }
-    }
-
-    &.focus {
-        outline: none;
-    }
-
-    &:active {
-        &.focus, &:focus {
-            outline: none;
-        }
-    }
-
-    &:focus {
-        outline: none;
-    }
-}
-
-.form-control:focus {
-    border-color: #AAAAAA;
-    box-shadow: none;
-}
-
-.nav-pills>li>a {
-    transition: border-bottom ease-in-out .2s;
-    padding: 5px;
-    outline: none;
-    color: #555;
-    font-weight: bold;
-}
-
-.nav-pills>li:not(:last-child)>a {
-    margin-right: 15px;
-}
-
-.nav-pills>li>a:focus,
-.nav-pills>li>a:hover {
-    background-color: transparent;
-}
-
-.nav-pills>li.active>a,
-.nav-pills>li.active>a:focus,
-.nav-pills>li.active>a:hover {
-    background-color: transparent;
-    color: $main-color;
-}
-
-
-
-/*
-|--------------------------------------------------------------------------
-| Notifications
-|--------------------------------------------------------------------------
-*/
-
-.notifications {
-    position: fixed;
-    bottom: 40px;
-    right: 12px;
-    width: 350px;
-    z-index: 1000;
-
-    .alert {
-        box-shadow: 0 5px 3px -5px rgba(0, 0, 0, .5);
-
-        &:not(:last-child) {
-            margin-bottom: 5px;
-        }
-
-        &:last-child {
-            margin-bottom: 0;
-        }
-    }
-}
-
-
-
-/*
-|--------------------------------------------------------------------------
-| Header
-|--------------------------------------------------------------------------
-*/
-
-header {
-    border-bottom: 1px solid rgb(210, 210, 210);
-    background-color: $generic-lightgrey;
-    padding: 10px;
-    display: flex;
-    align-items: center;
-    color: #555;
-
-
-    div[class*="col-"] {
-        padding: 0;
-    }
-
-    .main-controls {
-
-        .window-controls {
-            float: left;
-            margin-right: 30px;
-
-            .window-control {
-                width: 30px;
-                height: 30px;
-                font-size: 18px;
-                color: #555;
-                border: 0;
-                transition: all .2s ease-in-out;
-                text-align: center;
-                line-height: 22px;
-                background-color: transparent;
-                -webkit-app-region: no-drag;
-
-                &:active {
-                    background-color: #DFDFDF;
-                    border: solid 1px #B8B8B8;
-                }
-            }
-        }
-
-        .player-controls {
-            display: flex;
-            align-items: center;
-            margin-top: 2px;
-
-            .player-control {
-                border: 0;
-                background: transparent;
-                font-size: 16px;
-                padding: 0 10px;
-
-                &.play {
-                    font-size: 20px;
-                    padding: 0 5px;
-                }
-
-                &.volume {
-                    padding: 0;
-                    width: 34px;
-                }
-
-                i {
-                    display: flex;
-                    align-items: center;
-                }
-            }
-
-            .volume-control {
-                position: absolute;
-                z-index: 10;
-                background-color: $generic-lightgrey;
-                top: 0;
-                left: 60px;
-                display: none;
-                padding: 5px 12px;
-
-                &.visible {
-                    display: block;
-                }
-
-                input[type=range] {
-                    width: 88px;
-                    height: 20px;
-                    background-color: transparent;
-                }
-            }
-        }
-    }
-    /* .windows-controls */
-
-    .now-playing {
-
-        &.dragging {
-            -webkit-app-region: no-drag;
-        }
-
-        .now-playing-infos {
-            display: flex;
-            align-items: center;
-            justify-content: center;
-
-            .pf {
-                display: flex;
-                align-items: center;
-                justify-content: center;
-                height: 16px;
-                width: 16px;
-            }
-
-            .player-options {
-                display: flex;
-                align-items: center;
-                justify-content: flex-start;
-                min-width: 100px;
-
-                .button {
-                    border: 0;
-                    background: transparent;
-                    font-size: 18px;
-                    -webkit-app-region: no-drag;
-
-                    &.active {
-
-                        svg {
-                            fill: #337ab7;
-                        }
-                    }
-
-                    svg {
-                        width: 16px;
-                        height: auto;
-                    }
-                }
-            }
-
-            .metas {
-                white-space: nowrap;
-                text-overflow: ellipsis;
-                overflow: hidden;
-                vertical-align: middle;
-                text-align: center;
-                width: calc(100% - 200px);
-            }
-
-            .duration {
-                display: inline-block;
-                padding: 0 6px;
-                font-size: 10px;
-                min-width: 100px;
-                text-align: right;
-            }
-        }
-
-        .now-playing-bar {
-            padding: 2px;
-
-            .playing-bar-tooltip {
-                position: fixed;
-                background-color: $generic-white;
-                border: 1px solid #CECECE;
-                color: #555;
-                font-size: 10px;
-                padding: 2px 5px;
-                top: 10px;
-
-                &::before,
-                &::after {
-                    content: "";
-                    position: absolute;
-                    width: 0;
-                    height: 0;
-                    border-style: solid;
-                    border-color: transparent;
-                    border-bottom: 0;
-                }
-
-                /* Stroke */
-                &::before {
-                    top: 18px;
-                    left: 5px;
-
-                    /* If 1px darken stroke slightly */
-                    border-top-color: #CECECE;
-                    border-width: 6px;
-                }
-
-                /* Fill */
-                &::after {
-                    top: 18px;
-                    left: 6px;
-                    border-top-color: $generic-white;
-                    border-width: 5px;
-                }
-            }
-
-            .progress {
-                height: 5px;
-                margin-bottom: 0;
-                margin-top: 3px;
-                cursor: pointer;
-                background-color: rgb(219, 219, 219);
-
-                .progress-bar {
-                    background-color: $main-color;
-                    -webkit-transition: none;
-                    -o-transition: none;
-                    transition: none;
-                }
-            }
-        }
-    }
-    /* .now-playing */
-
-    .queue-controls {
-
-        .queue-toggle {
-            border: 0;
-            background: transparent;
-            font-size: 14px;
-        }
-
-        .queue {
-            display: none;
-            position: absolute;
-            width: 300px;
-            background: $generic-white;
-            border: solid 1px rgb(210, 210, 210);
-            text-overflow: ellipsis;
-            overflow-x: hidden;
-            font-size: 12px;
-            z-index: 30;
-            color: grey;
-            right: 20%;
-            top: 30px;
-            box-shadow: 0 5px 3px -5px rgba(0, 0, 0, .5);
-
-            &.visible {
-                display: block;
-            }
-
-            .empty-queue {
-                padding: 20px;
-                color: lightgrey;
-            }
-
-            .queue-header {
-                padding: 5px 10px;
-                background-color: $generic-lightgrey;
-
-                .queue-infos {
-                    float: right;
-                    font-size: 11px;
-                    padding-top: 1px;
-                    padding-bottom: 1px;
-                }
-
-                .empty-button {
-                    font-size: 10px;
-                    padding: 1px 5px;
-                }
-            }
-
-            .queue-body {
-                max-height: 250px;
-                overflow: auto;
-
-                .track {
-                    padding-bottom: 5px;
-                    padding-top: 5px;
-                    cursor: pointer;
-                    -webkit-user-drag: element;
-
-                    &:not(:last-child) {
-                        border-bottom: dashed 1px #D8D8D8;
-                    }
-
-                    &::before,
-                    &::after {
-                        content: '';
-                        display: block;
-                        background-color: $generic-lightgrey;
-                        padding: 0;
-                    }
-
-                    &.dragged {
-                            display: none;
-                    }
-
-                    &.dragged-over {
-                        padding-top: 0;
-
-                        &::before {
-                            margin-bottom: 5px;
-                            padding: 20px 0;
-                        }
-                    }
-
-                    &.dragged-over-after::after {
-                        padding: 20px 0;
-                    }
-
-                    .title {
-                        font-weight: bold;
-                    }
-
-                    .title,
-                    .other-infos {
-                        padding: 0 10px;
-                        color: rgb(51, 51, 51);
-                        text-overflow: ellipsis;
-                        overflow: hidden;
-                        white-space: nowrap;
-                    }
-
-                    .remove {
-                        float: right;
-                        width: 25px;
-                        height: 25px;
-                        line-height: 10px;
-                        padding: 3px;
-                        margin-top: 5px;
-                        margin-right: 5px;
-                        visibility: hidden;
-
-                        &:hover,
-                        &:focus,
-                        &:active {
-                            color: #555;
-                            text-decoration: none;
-                        }
-                    }
-
-                    &:hover .remove {
-                        visibility: visible;
-                    }
-                } /* .track */
-            }
-        }
-    }
-
-} /* header */
-
-
-
-/*
-|--------------------------------------------------------------------------
-| Footer
-|--------------------------------------------------------------------------
-*/
-
-footer {
-    position: fixed;
-    bottom: 1px;
-    width: calc(100% - 2px);
-    border-top: 1px solid #AAA;
-    padding-top: 5px;
-    padding-bottom: 5px;
-    background-color: $generic-lightgrey;
-    padding: 0;
-
-    .view-switcher {
-
-        .btn {
-            background-color: transparent;
-            border-top: 0;
-            border-bottom: 0;
-
-            &.btn-default:hover {
-                background-color: transparent;
-            }
-
-            &.btn-default.active,
-            &.btn-default:active {
-                box-shadow: none;
-                -webkit-box-shadow: none;
-                background-color: #e6e6e6;
-            }
-
-            &.btn-default.active {
-                color: $main-color;
-            }
-        }
-    }
-
-
-    .status {
-        font-size: 12px;
-        padding-top: 7px;
-        padding-bottom: 7px;
-        color: #888;
-    }
-}
-
-
-
-/*
-|--------------------------------------------------------------------------
-| View - General
-|--------------------------------------------------------------------------
-*/
-
-#wrap,
-.main,
-.main-content,
-.content,
-.view,
-.columns {
-    height: 100%;
-    max-height: 100%;
-}
-
-.view {
-    overflow: auto;
-    position: relative;
-
-    &.view-withpadding {
-        padding: 15px;
-    }
-}
-
-.main-content {
-    padding-bottom: 84px;
-}
-
-.content {
-    padding: 0;
-
-    h2 {
-        margin-top: 0;
-    }
-
-    .btn .fa {
-        display: inline-block;
-        margin-right: 12px;
-    }
-}
-
-.full-message {
-    font-size: 25px;
-    color: #BBB;
-    font-weight: 100;
-    padding: 30px;
-    margin: auto;
-    padding-top: 35vh;
-    text-align: center;
-
-    .sub-message {
-        font-size: 70%;
-    }
-
-    .loading {
-        display: inline-block;
-        margin-right: 10px;
-        font-size: medium;
-    }
-}
-
-
-
-/*
-|--------------------------------------------------------------------------
-| View - Settings
-|--------------------------------------------------------------------------
-*/
-
-.view-settings {
-
-    .settings-switcher .nav.nav-pills {
-        margin: 10px 15px;
-    }
-
-    .tab-content {
-        border-top: 1px solid #d2d2d2;
-        padding: 10px 15px;
-
-        .setting-section:not(:first-child) {
-            margin-top: 25px;
-        }
-    }
-}
-
-
-
-/*
-|--------------------------------------------------------------------------
-| View - About
-|--------------------------------------------------------------------------
-*/
-
-.view-settings .setting-about {
-
-    .heart {
-        color: #c70000;
-    }
-
-    button.update-checker {
-        margin-left: 10px;
-    }
-}
-
-
-
-/*
-|--------------------------------------------------------------------------
-| View - Settings - Library
-=======
 | General
->>>>>>> c78d3de5
 |--------------------------------------------------------------------------
 */
 
@@ -839,185 +46,14 @@
 
 /*
 |--------------------------------------------------------------------------
-<<<<<<< HEAD
-| View - Library
-|--------------------------------------------------------------------------
-*/
-
-.view-library {
-    overflow: hidden;
-}
-
-
-
-/*
-|--------------------------------------------------------------------------
-| View - Playlists
-|--------------------------------------------------------------------------
-*/
-
-.view.view-playlists {
-    display: flex;
-
-    .playlists-nav {
-        width: 240px;
-        border-right: 1px solid #d2d2d2;
-        background-color: $generic-lightgrey;
-        max-height: 100%;
-        overflow: auto;
-        position: relative;
-
-        .playlists-nav-body {
-
-            .playlist-link {
-                margin-top: 0;
-
-                &.active a {
-                    background-color: $main-color;
-                    color: $generic-white;
-                }
-
-                a {
-                    color: inherit;
-                    text-overflow: ellipsis;
-                    white-space: nowrap;
-                    overflow: hidden;
-                }
-            }
-        }
-
-        .playlists-nav-footer {
-            position: absolute;
-            bottom: 0;
-            width: 100%;
-
-            .playlists-management {
-                margin: 10px;
-                border: solid 1px #CCC;
-
-                button {
-                    text-align: center;
-                    color: #555;
-                    width: 22px;
-                    text-align: center;
-
-                    .fa {
-                        margin-right: 0;
-                    }
-                }
-            }
-        }
-    }
-
-    .playlist {
-        width: calc(100% - 240px);
-    }
-}
-
-
-
-/*
-|--------------------------------------------------------------------------
-| Shared
-|--------------------------------------------------------------------------
-*/
-
-.tracks-list-container {
-    outline: none;
-    height: calc(100% - 26px);
-    max-height: calc(100% - 26px);
-
-    .tracks-list-header {
-        position: fixed;
-        top: 52px;
-        border-bottom: 1px solid rgb(210, 210, 210);
-        color: #555;
-        display: flex;
-        width: calc(100% - 2px);
-        background-color: $generic-white;
-        z-index: 20;
-
-        .track-cell-header {
-            font-weight: 700;
-            padding: 0 4px;
-            cursor: default;
-            margin: 4px 0;
-
-            &:not(:last-child) {
-                border-right: 1px solid #D2D2D2;
-            }
-
-            &:last-child {
-                margin-right: 4px;
-            }
-        }
-    }
-
-    .tracks-list-body {
-        height: 100%;
-        max-height: 100%;
-        margin-top: 26px;
-        overflow: auto;
-
-        .tracks-list-tiles {
-            position: relative;
-
-            .tracks-list-tile {
-                position: absolute;
-                width: 100%;
-                z-index: 10;
-
-                .track {
-                    display: flex;
-
-                    &:nth-child(odd) {
-                        background-color: #FAFAFA;
-                    }
-
-                    &.selected {
-                        background-color: $main-color;
-                        color: $generic-white;
-                    }
-
-                    .cell {
-                        padding: 4px;
-                        cursor: default;
-                        white-space: nowrap;
-                        overflow: hidden;
-                        text-overflow: ellipsis;
-                    }
-                }
-            }
-        }
-    }
-
-    .cell-track-playing {
-        width: 30px;
-    }
-
-    .cell-track {
-        width: calc(33% - 30px);
-    }
-
-    .cell-duration {
-        width: 7%;
-    }
-
-    .cell-artist,
-    .cell-album,
-    .cell-genre {
-        width: 20%;
-    }
-}
-=======
 | Views
 |--------------------------------------------------------------------------
 */
 
 @import 'view-common';
 @import 'view-library';
+@import 'view-playlists';
 @import 'view-settings';
->>>>>>> c78d3de5
 
 
 
