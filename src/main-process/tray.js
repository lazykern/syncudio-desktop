--- conflicted
+++ resolved
@@ -1,12 +1,8 @@
 'use strict';
 
-<<<<<<< HEAD
 const os = require('os');
 
-const { Tray, Menu, ipcMain } = require('electron');
-=======
 const { Tray, Menu, app, ipcMain } = require('electron');
->>>>>>> 6a597170
 
 class IpcManager {
 
@@ -97,7 +93,6 @@
         ]);
 
         this.tray.setToolTip('Museeks');
-<<<<<<< HEAD
         this.tray.setTitle('Museeks');
 
         if(os.platform() === 'win32') {
@@ -105,18 +100,14 @@
                 this.win.show();
                 this.hide();
             });
-        }
-        else { // Darwin or Linux
+        } else { // Darwin or Linux
             this.tray.on('double-click', () => {
                 this.win.show();
                 this.hide();
             });
         }
 
-        this.tray.setContextMenu(contextMenu);
-=======
         this.tray.setContextMenu(this.contextMenu);
->>>>>>> 6a597170
     }
 
     hide() {
