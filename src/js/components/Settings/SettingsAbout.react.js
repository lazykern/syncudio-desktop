--- conflicted
+++ resolved
@@ -25,12 +25,8 @@
 
     render() {
 
-<<<<<<< HEAD
-        var self = this;
-=======
         let self = this;
         let museeksLogo = 'dist/' + require('../../../images/logos/museeks.png'); // sth wrong with that, need some check with Webpack
->>>>>>> c78d3de5
 
         // Don't add yourself here please, I'll do it myself
         let contributors = [
