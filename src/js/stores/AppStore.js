--- conflicted
+++ resolved
@@ -171,16 +171,10 @@
 
                 if(search != '' && search != undefined) {
 
-                    if(utils.stripAccents(track.loweredMetas.artist.join(', ')).indexOf(search) === -1
-<<<<<<< HEAD
-                        && utils.stripAccents(track.album.toLowerCase()).indexOf(search) === -1
-                        && utils.stripAccents(track.loweredMetas.genre.join(', ')).toLowerCase().indexOf(search) === -1
-                        && utils.stripAccents(track.title.toLowerCase().indexOf(search) === -1)) {
-=======
+                    if(track.loweredMetas.artist.join(', ').indexOf(search) === -1
                         && track.loweredMetas.album.indexOf(search) === -1
                         && track.loweredMetas.genre.join(', ').indexOf(search) === -1
                         && track.loweredMetas.title.indexOf(search) === -1) {
->>>>>>> c78d3de5
 
                         continue;
 
