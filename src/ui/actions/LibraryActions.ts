import * as electron from 'electron';
import * as fs from 'fs';
import * as path from 'path';
import * as util from 'util';
import * as globby from 'globby';
import * as queue from 'queue';

import store from '../store';

import types from '../constants/action-types';
import * as ToastsActions from './ToastsActions';
import * as PlaylistsActions from './PlaylistsActions';

import * as app from '../lib/app';
<<<<<<< HEAD
import * as utils from '../../shared/utils';
=======
import * as utils from '../utils/utils';
import * as m3u from '../utils/utils-m3u';
>>>>>>> ae68d84e
import { SortBy, TrackModel } from '../../shared/types/interfaces';

const { dialog } = electron.remote;
const stat = util.promisify(fs.stat);

interface ScanFile {
  path: string;
  stat: fs.Stats;
}

/**
 * Load tracks from database
 */
export const refresh = async () => {
  try {
    const tracks = await app.models.Track.find().execAsync();

    store.dispatch({
      type: types.LIBRARY_REFRESH,
      payload: {
        tracks
      }
    });
  } catch (err) {
    console.warn(err);
  }
};

/**
 * Filter tracks by search
 */
export const search = (value: string) => {
  store.dispatch({
    type: types.FILTER_SEARCH,
    payload: {
      search: value
    }
  });
};

/**
 * Filter tracks by sort query
 */
export const sort = (sortBy: SortBy) => {
  store.dispatch({
    type: types.LIBRARY_SORT,
    payload: {
      sortBy
    }
  });
};

const scanPlaylists = async (paths: string[]) => {
  return Promise.all(paths.map(async filePath => {
    try {
      const playlistFiles = m3u.parse(filePath);
      const playlistName = path.parse(filePath).name;

      const existingTracks: TrackModel[] = await app.models.Track.findAsync({
        $or: playlistFiles.map(filePath => ({ path: filePath }))
      });

      await PlaylistsActions.create(
        playlistName,
        existingTracks.map(track => track._id),
        filePath
      );
    } catch (err) {
      console.warn(err);
    }
  }));
};

const scan = {
  processed: 0,
  total: 0
};

const scanTracks = async (paths: string[]): Promise<void> => {
  return new Promise((resolve, reject) => {
    if (paths.length === 0) resolve();

    try {
      // Instantiate queue
      let scannedFiles: TrackModel[] = [];

      // @ts-ignore Outdated types
      // https://github.com/jessetane/queue/pull/15#issuecomment-414091539
      const scanQueue = queue();
      scanQueue.concurrency = 32;
      scanQueue.autostart = true;

      scanQueue.on('end', async () => {
        scan.processed = 0;
        scan.total = 0;

        resolve();
      });

      scanQueue.on('success', () => {
        // Every 10 scans, update progress bar
        if (scan.processed % 100 === 0) {
          // Progress bar update
          store.dispatch({
            type: types.LIBRARY_REFRESH_PROGRESS,
            payload: {
              processed: scan.processed,
              total: scan.total
            }
          });

          // Add tracks to the library view
          const tracks = [...scannedFiles];
          scannedFiles = []; // Reset current selection
          store.dispatch({
            type: types.LIBRARY_ADD_TRACKS,
            payload: {
              tracks
            }
          });

          // TODO progressive loading in the store, don't freeze the app, able to add files/folders when scanning
        }
      });
      // End queue instantiation

      scan.total += paths.length;

      paths.forEach((filePath) => {
        scanQueue.push(async (callback: Function) => {
          try {
            // Check if there is an existing record in the DB
            const existingDoc = await app.models.Track.findOneAsync({ path: filePath });

            // If there is existing document
            if (!existingDoc) {
              // Get metadata
              const track = await utils.getMetadata(filePath);
              const insertedDoc: TrackModel = await app.models.Track.insertAsync(track);
              scannedFiles.push(insertedDoc);
            }

            scan.processed++;
          } catch (err) {
            console.warn(err);
          }

          callback();
        });
      });
    } catch (err) {
      reject(err);
    }
  });
};

/**
 * Add tracks to Library
 */
export const add = async (pathsToScan: string[]) => {
  store.dispatch({
    type: types.LIBRARY_REFRESH_START
  });

  try {
    // 1. Get the stats for all the files/paths
    const statsPromises: Promise<ScanFile>[] = pathsToScan.map(async folderPath => ({
      path: folderPath,
      stat: await stat(folderPath)
    }));

    const paths = await Promise.all(statsPromises);

    // 2. Split directories and files
    const files: string[] = [];
    const folders: string[] = [];

    paths.forEach((elem) => {
      if (elem.stat.isFile()) files.push(elem.path);
      if (elem.stat.isDirectory() || elem.stat.isSymbolicLink()) folders.push(elem.path);
    });

    // 3. Scan all the directories with globby
    const globbies = folders.map((folder) => {
      const pattern = path.join(folder, '**/*.*');
      return globby(pattern, { followSymlinkedDirectories: true });
    });

    const subDirectoriesFiles = await Promise.all(globbies);
    // Scan folders and add files to library

    // 4. Merge all path arrays together and filter them with the extensions we support
    const allFiles = subDirectoriesFiles
      .reduce((acc, array) => acc.concat(array), [] as string[])
      .concat(files); // Add the initial files

    const supportedTrackFiles = allFiles.filter((filePath) => {
      const extension = path.extname(filePath).toLowerCase();
      return app.SUPPORTED_TRACKS_EXTENSIONS.includes(extension);
    });

    const supportedPlaylistsFiles = allFiles.filter((filePath) => {
      const extension = path.extname(filePath).toLowerCase();
      return app.SUPPORTED_PLAYLISTS_EXTENSIONS.includes(extension);
    });

    if (supportedTrackFiles.length === 0 && supportedPlaylistsFiles.length === 0) {
      return;
    }

    // 5. Scan tracks then scan playlists
    await scanTracks(supportedTrackFiles);
    await scanPlaylists(supportedPlaylistsFiles);

    await refresh();
    await PlaylistsActions.refresh();
  } catch (err) {
    ToastsActions.add('danger', 'An error occured when scanning the library');
    console.warn(err);
  }

  store.dispatch({
    type: types.LIBRARY_REFRESH_END
  });
};

/**
 * remove tracks from library
 */
export const remove = (tracksIds: string[]) => {
  // not calling await on it as it calls the synchonous message box
  dialog.showMessageBox(app.browserWindows.main, {
    buttons: [
      'Cancel',
      'Remove'
    ],
    title: 'Remove tracks from library?',
    message: `Are you sure you want to remove ${tracksIds.length} element(s) from your library?`,
    type: 'warning'
  }, (result) => {
    if (result === 1) { // button possition, here 'remove'
      // Remove tracks from the Track collection
      app.models.Track.removeAsync({ _id: { $in: tracksIds } }, { multi: true });

      store.dispatch({
        type: types.LIBRARY_REMOVE_TRACKS,
        payload: {
          tracksIds
        }
      });
      // That would be great to remove those ids from all the playlists, but it's not easy
      // and should not cause strange behaviors, all PR for that would be really appreciated
      // TODO: see if it's possible to remove the Ids from the selected state of TracksList as it "could" lead to strange behaviors
    }
  });
};

/**
 * Reset the library
 */
export const reset = async () => {
  try {
    const result = dialog.showMessageBox(app.browserWindows.main, {
      buttons: [
        'Cancel',
        'Reset'
      ],
      title: 'Reset library?',
      message: 'Are you sure you want to reset your library ? All your tracks and playlists will be cleared.',
      type: 'warning'
    });

    if (result === 1) {
      store.dispatch({
        type: types.LIBRARY_REFRESH_START
      });

      await app.models.Track.removeAsync({}, { multi: true });
      await app.models.Playlist.removeAsync({}, { multi: true });

      store.dispatch({
        type: types.LIBRARY_RESET
      });

      store.dispatch({
        type: types.LIBRARY_REFRESH_END
      });

      await refresh();
    }
  } catch (err) {
    console.error(err);
  }
};

/**
 * Update the play count attribute.
 */
export const incrementPlayCount = async (source: string) => {
  const query = { src: source }; // HACK Not great, should be done with an _id
  const update = { $inc: { playcount: 1 } };
  try {
    await app.models.Track.updateAsync(query, update);
  } catch (err) {
    console.warn(err);
  }
};<|MERGE_RESOLUTION|>--- conflicted
+++ resolved
@@ -12,12 +12,8 @@
 import * as PlaylistsActions from './PlaylistsActions';
 
 import * as app from '../lib/app';
-<<<<<<< HEAD
 import * as utils from '../../shared/utils';
-=======
-import * as utils from '../utils/utils';
 import * as m3u from '../utils/utils-m3u';
->>>>>>> ae68d84e
 import { SortBy, TrackModel } from '../../shared/types/interfaces';
 
 const { dialog } = electron.remote;
