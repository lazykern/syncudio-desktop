--- conflicted
+++ resolved
@@ -13,12 +13,8 @@
   icon: src/images/logos/museeks.icns
   artifactName: ${name}.${ext}
 linux:
-<<<<<<< HEAD
   depends: ['libdbus-1-dev', 'libglib2.0-dev']
-  category: AudioVideo
-=======
   category: Audio
->>>>>>> d1902ed4
   target:
     - deb
     - AppImage
