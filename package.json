--- conflicted
+++ resolved
@@ -33,12 +33,8 @@
     "linvodb3": "^3.25.0",
     "musicmetadata": "2.0.5",
     "open-sans-fontface": "1.4.0",
-<<<<<<< HEAD
     "queue": "^4.2.1",
-    "react": "15.4.1",
-=======
     "react": "15.4.2",
->>>>>>> 9174b1ce
     "react-bootstrap": "0.30.7",
     "react-dom": "15.4.2",
     "react-fontawesome": "1.5.0",
